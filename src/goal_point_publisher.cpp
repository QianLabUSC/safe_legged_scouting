#include <geometry_msgs/msg/point_stamped.hpp>
#include <geometry_msgs/msg/pose.hpp>
#include <rclcpp/rclcpp.hpp>
#include <std_srvs/srv/trigger.hpp>
#include <visualization_msgs/msg/marker.hpp>
#include <visualization_msgs/msg/marker_array.hpp>
#include <yaml-cpp/yaml.h>
#include <vector>
#include <cmath>

class GoalPointPublisher : public rclcpp::Node {
public:
  GoalPointPublisher() : Node("goal_point_publisher") {
    publisher_ = this->create_publisher<geometry_msgs::msg::PointStamped>(
        "goal_point", 10);

    marker_pub_ = this->create_publisher<visualization_msgs::msg::Marker>(
        "goal_marker", 10);

    marker_array_pub_ = this->create_publisher<visualization_msgs::msg::MarkerArray>(
        "goal_markers", 10);

    pose_subscriber_ = this->create_subscription<geometry_msgs::msg::Pose>(
        "spirit/current_pose", 10,
        std::bind(&GoalPointPublisher::pose_callback, this, std::placeholders::_1));

<<<<<<< HEAD
    goal_input_subscriber_ = this->create_subscription<geometry_msgs::msg::PointStamped>(
        "input_goal_point", 10,
        std::bind(&GoalPointPublisher::goal_input_callback, this, std::placeholders::_1));

=======
>>>>>>> 44de24be
    timer_ = this->create_wall_timer(
        std::chrono::seconds(2),
        std::bind(&GoalPointPublisher::check_waypoint_progress, this));

    marker_timer_ = this->create_wall_timer(
        std::chrono::seconds(1),
        std::bind(&GoalPointPublisher::publish_all_goal_markers, this));

<<<<<<< HEAD
    increment_service_ = this->create_service<std_srvs::srv::Trigger>(
        "increment_goal_index",
        std::bind(&GoalPointPublisher::increment_goal_index, this, std::placeholders::_1, std::placeholders::_2));

=======
>>>>>>> 44de24be
    load_waypoints_from_config();
    current_waypoint_index_ = 0;
    
    publish_all_goal_markers();

    RCLCPP_INFO(this->get_logger(), "Goal Point Publisher initialized with %zu waypoints", waypoints_.size());
  }

private:
  void load_waypoints_from_config() {
    this->declare_parameter("waypoints", std::vector<double>{});
    auto waypoint_params = this->get_parameter("waypoints").as_double_array();
    
    if (waypoint_params.size() % 3 != 0) {
      RCLCPP_ERROR(this->get_logger(), "Waypoints parameter must contain triplets of x,y,z coordinates");
      return;
    }
    
    for (size_t i = 0; i < waypoint_params.size(); i += 3) {
      geometry_msgs::msg::Point point;
      point.x = waypoint_params[i];
      point.y = waypoint_params[i + 1];
      point.z = waypoint_params[i + 2];
      waypoints_.push_back(point);
    }
    
    RCLCPP_INFO(this->get_logger(), "Loaded %zu waypoints from config", waypoints_.size());
  }

  void pose_callback(const geometry_msgs::msg::Pose::SharedPtr msg) {
    current_pose_ = *msg;
    pose_received_ = true;
  }

<<<<<<< HEAD
  void goal_input_callback(const geometry_msgs::msg::PointStamped::SharedPtr msg) {
    waypoints_.push_back(msg->point);
    RCLCPP_INFO(this->get_logger(), "Added new goal point: (%.2f, %.2f, %.2f). Total waypoints: %zu",
                msg->point.x, msg->point.y, msg->point.z, waypoints_.size());
  }

=======
>>>>>>> 44de24be
  void check_waypoint_progress() {
    if (waypoints_.empty() || current_waypoint_index_ >= waypoints_.size()) {
      return;
    }

    // Always publish current goal
    publish_current_goal();

    // Check if we have pose data to determine progress
    if (!pose_received_) {
      return;
    }

    double distance = calculate_distance(current_pose_.position, waypoints_[current_waypoint_index_]);
    
    RCLCPP_INFO(this->get_logger(), "Distance to waypoint %zu: %.3f m (robot: %.2f, %.2f) (goal: %.2f, %.2f)", 
                current_waypoint_index_, distance,
                current_pose_.position.x, current_pose_.position.y,
                waypoints_[current_waypoint_index_].x, waypoints_[current_waypoint_index_].y);
    
    if (distance <= 0.1) {
      current_waypoint_index_++;
      
      if (current_waypoint_index_ < waypoints_.size()) {
        RCLCPP_INFO(this->get_logger(), "Reached waypoint, moving to next waypoint %zu", current_waypoint_index_);
      } else {
        RCLCPP_INFO(this->get_logger(), "All waypoints reached!");
      }
    }
  }

  void publish_current_goal() {
    if (current_waypoint_index_ >= waypoints_.size()) {
      return;
    }

    geometry_msgs::msg::PointStamped msg;
    msg.header.frame_id = "map";
    msg.header.stamp = this->get_clock()->now();
    msg.point = waypoints_[current_waypoint_index_];

    publisher_->publish(msg);
    publish_goal_marker(msg.point);

    RCLCPP_INFO(this->get_logger(), "Published goal point %zu: (%.2f, %.2f, %.2f)",
                current_waypoint_index_, msg.point.x, msg.point.y, msg.point.z);
  }

  double calculate_distance(const geometry_msgs::msg::Point& p1, const geometry_msgs::msg::Point& p2) {
    return std::sqrt(std::pow(p1.x - p2.x, 2) + std::pow(p1.y - p2.y, 2) + std::pow(p1.z - p2.z, 2));
  }

  void publish_goal_marker(const geometry_msgs::msg::Point &goal) {
    visualization_msgs::msg::Marker marker;
    marker.header.frame_id = "map";
    marker.header.stamp = this->get_clock()->now();
    marker.ns = "goal";
    marker.id = 0;
    marker.type = visualization_msgs::msg::Marker::SPHERE;
    marker.action = visualization_msgs::msg::Marker::ADD;

    marker.pose.position.x = goal.x;
    marker.pose.position.y = goal.y;
    marker.pose.position.z = goal.z;
    marker.pose.orientation.w = 1.0;

    marker.scale.x = 0.4;
    marker.scale.y = 0.4;
    marker.scale.z = 0.4;

    marker.color.r = 1.0;
    marker.color.g = 0.0;
    marker.color.b = 0.0;
    marker.color.a = 1.0;

    marker_pub_->publish(marker);
  }

<<<<<<< HEAD
  void increment_goal_index(const std::shared_ptr<std_srvs::srv::Trigger::Request> request,
                             std::shared_ptr<std_srvs::srv::Trigger::Response> response) {
    if (waypoints_.empty()) {
      response->success = false;
      response->message = "No waypoints loaded";
      return;
    }

    if (current_waypoint_index_ >= waypoints_.size() - 1) {
      response->success = false;
      response->message = "Already at final waypoint";
      return;
    }

    current_waypoint_index_++;
    response->success = true;
    response->message = "Goal index incremented to " + std::to_string(current_waypoint_index_);
    
    RCLCPP_INFO(this->get_logger(), "Manually incremented to waypoint %zu", current_waypoint_index_);
  }

=======
>>>>>>> 44de24be
  void publish_all_goal_markers() {
    visualization_msgs::msg::MarkerArray marker_array;
    
    for (size_t i = 0; i < waypoints_.size(); ++i) {
      visualization_msgs::msg::Marker marker;
      marker.header.frame_id = "map";
      marker.header.stamp = this->get_clock()->now();
      marker.ns = "all_goals";
      marker.id = i;
      marker.type = visualization_msgs::msg::Marker::SPHERE;
      marker.action = visualization_msgs::msg::Marker::ADD;

      marker.pose.position.x = waypoints_[i].x;
      marker.pose.position.y = waypoints_[i].y;
      marker.pose.position.z = waypoints_[i].z;
      marker.pose.orientation.w = 1.0;

      marker.scale.x = 0.3;
      marker.scale.y = 0.3;
      marker.scale.z = 0.3;

      if (i < current_waypoint_index_) {
        marker.color.r = 0.0;
        marker.color.g = 1.0;
        marker.color.b = 0.0;
        marker.color.a = 0.7;
      } else if (i == current_waypoint_index_) {
        marker.color.r = 1.0;
        marker.color.g = 0.0;
        marker.color.b = 0.0;
        marker.color.a = 1.0;
      } else {
        marker.color.r = 0.0;
        marker.color.g = 0.0;
        marker.color.b = 1.0;
        marker.color.a = 0.5;
      }

      marker_array.markers.push_back(marker);
    }

    marker_array_pub_->publish(marker_array);
  }

  rclcpp::Publisher<geometry_msgs::msg::PointStamped>::SharedPtr publisher_;
  rclcpp::Publisher<visualization_msgs::msg::Marker>::SharedPtr marker_pub_;
  rclcpp::Publisher<visualization_msgs::msg::MarkerArray>::SharedPtr marker_array_pub_;
  rclcpp::Subscription<geometry_msgs::msg::Pose>::SharedPtr pose_subscriber_;
<<<<<<< HEAD
  rclcpp::Subscription<geometry_msgs::msg::PointStamped>::SharedPtr goal_input_subscriber_;
  rclcpp::Service<std_srvs::srv::Trigger>::SharedPtr increment_service_;
=======
>>>>>>> 44de24be
  rclcpp::TimerBase::SharedPtr timer_;
  rclcpp::TimerBase::SharedPtr marker_timer_;
  
  std::vector<geometry_msgs::msg::Point> waypoints_;
  size_t current_waypoint_index_;
  geometry_msgs::msg::Pose current_pose_;
  bool pose_received_ = false;
};

int main(int argc, char *argv[]) {
  rclcpp::init(argc, argv);
  auto node = std::make_shared<GoalPointPublisher>();
  rclcpp::spin(node);
  rclcpp::shutdown();
  return 0;
}<|MERGE_RESOLUTION|>--- conflicted
+++ resolved
@@ -24,13 +24,12 @@
         "spirit/current_pose", 10,
         std::bind(&GoalPointPublisher::pose_callback, this, std::placeholders::_1));
 
-<<<<<<< HEAD
+
     goal_input_subscriber_ = this->create_subscription<geometry_msgs::msg::PointStamped>(
         "input_goal_point", 10,
         std::bind(&GoalPointPublisher::goal_input_callback, this, std::placeholders::_1));
 
-=======
->>>>>>> 44de24be
+
     timer_ = this->create_wall_timer(
         std::chrono::seconds(2),
         std::bind(&GoalPointPublisher::check_waypoint_progress, this));
@@ -39,13 +38,12 @@
         std::chrono::seconds(1),
         std::bind(&GoalPointPublisher::publish_all_goal_markers, this));
 
-<<<<<<< HEAD
+
     increment_service_ = this->create_service<std_srvs::srv::Trigger>(
         "increment_goal_index",
         std::bind(&GoalPointPublisher::increment_goal_index, this, std::placeholders::_1, std::placeholders::_2));
 
-=======
->>>>>>> 44de24be
+
     load_waypoints_from_config();
     current_waypoint_index_ = 0;
     
@@ -80,15 +78,13 @@
     pose_received_ = true;
   }
 
-<<<<<<< HEAD
+
   void goal_input_callback(const geometry_msgs::msg::PointStamped::SharedPtr msg) {
     waypoints_.push_back(msg->point);
     RCLCPP_INFO(this->get_logger(), "Added new goal point: (%.2f, %.2f, %.2f). Total waypoints: %zu",
                 msg->point.x, msg->point.y, msg->point.z, waypoints_.size());
   }
 
-=======
->>>>>>> 44de24be
   void check_waypoint_progress() {
     if (waypoints_.empty() || current_waypoint_index_ >= waypoints_.size()) {
       return;
@@ -167,7 +163,6 @@
     marker_pub_->publish(marker);
   }
 
-<<<<<<< HEAD
   void increment_goal_index(const std::shared_ptr<std_srvs::srv::Trigger::Request> request,
                              std::shared_ptr<std_srvs::srv::Trigger::Response> response) {
     if (waypoints_.empty()) {
@@ -189,8 +184,7 @@
     RCLCPP_INFO(this->get_logger(), "Manually incremented to waypoint %zu", current_waypoint_index_);
   }
 
-=======
->>>>>>> 44de24be
+
   void publish_all_goal_markers() {
     visualization_msgs::msg::MarkerArray marker_array;
     
@@ -239,11 +233,9 @@
   rclcpp::Publisher<visualization_msgs::msg::Marker>::SharedPtr marker_pub_;
   rclcpp::Publisher<visualization_msgs::msg::MarkerArray>::SharedPtr marker_array_pub_;
   rclcpp::Subscription<geometry_msgs::msg::Pose>::SharedPtr pose_subscriber_;
-<<<<<<< HEAD
   rclcpp::Subscription<geometry_msgs::msg::PointStamped>::SharedPtr goal_input_subscriber_;
   rclcpp::Service<std_srvs::srv::Trigger>::SharedPtr increment_service_;
-=======
->>>>>>> 44de24be
+
   rclcpp::TimerBase::SharedPtr timer_;
   rclcpp::TimerBase::SharedPtr marker_timer_;
   
